--- conflicted
+++ resolved
@@ -37,147 +37,6 @@
 
 import pnp_mace as pnpm
 
-<<<<<<< HEAD
-"""
-Load test image.
-"""
-print("Reading image and creating noisy, subsampled data.")
-img_path = ("https://raw.githubusercontent.com/bwohlberg/sporco/master/"
-           "sporco/data/kodim23.png")
-test_image = pnpm.load_img(img_path, convert_to_gray=True,
-                           convert_to_float=True)
-test_image = np.asarray(Image.fromarray(test_image).crop((100, 100, 356, 312)))
-
-"""
-Adjust image shape as needed to allow for up/down sampling.
-"""
-factor = 4  # Downsampling factor
-new_size = factor * np.floor(np.double(test_image.shape) / np.double(factor))
-new_size = new_size.astype(int)
-resized_image = Image.fromarray(test_image).crop((0, 0, new_size[1],
-                                                  new_size[0]))
-resample = Image.NONE
-ground_truth = np.asarray(resized_image)
-clean_data = pnpm.downscale(ground_truth, factor, resample)
-
-"""
-Create noisy downsampled image.
-"""
-noise_std = 0.05  # Noise standard deviation
-seed = 0          # Seed for pseudorandom noise realization
-noisy_data = pnpm.add_noise(clean_data, noise_std, seed)
-
-"""
-Generate initial solution for MACE.
-"""
-init_image = pnpm.upscale(noisy_data, factor, Image.BICUBIC)
-
-"""
-Display test images.
-"""
-fig, ax = plt.subplots(nrows=2, ncols=2, figsize=(9, 9))
-pnpm.display_image(ground_truth, title="Original", fig=fig, ax=ax[0, 0])
-pnpm.display_image(clean_data, title="Downsampled", fig=fig, ax=ax[0, 1])
-pnpm.display_image(noisy_data, title="Noisy downsampled", fig=fig,
-                   ax=ax[1, 0])
-pnpm.display_image_nrmse(init_image, ground_truth,
-                         title="Bicubic reconstruction", fig=fig, ax=ax[1, 1])
-fig.show()
-
-"""
-Set up the forward agent. We'll use a linear prox map, so we need to
-define A and AT.
-"""
-print("Setting up the agents and equilibrium problem.")
-downscale_type = Image.BICUBIC
-upscale_type = Image.BICUBIC
-
-
-def A(x):
-    return pnpm.downscale(x, factor, downscale_type)
-
-
-def AT(x):
-    return pnpm.upscale(x, factor, upscale_type)
-
-
-step_size = 0.1
-forward_agent = pnpm.LinearProxForwardAgent(noisy_data, A, AT, step_size)
-
-"""
-Set up the prior agent.
-"""
-
-# Set the denoiser for the prior agent
-def denoiser(x, params):
-    # denoised_x = denoise_tv_chambolle(x, weight=0.01)
-    denoised_x = pnpm.bm3d_method(x, params)
-    return denoised_x
-
-
-prior_agent_method = denoiser
-
-prior_params = DotMap()
-prior_params.noise_std = noise_std
-
-prior_agent = pnpm.PriorAgent(prior_agent_method, prior_params)
-
-"""
-Compute and display one step of forward and prior agents.
-"""
-print("Applying one step of each of the forward and prior agents for "
-      "illustration.")
-one_step_forward = forward_agent.step(np.asarray(init_image))
-one_step_prior = prior_agent.step(np.asarray(init_image))
-
-fig, ax = plt.subplots(nrows=1, ncols=2, figsize=(9, 5))
-pnpm.display_image_nrmse(one_step_forward, ground_truth,
-                         title="One step of forward model", fig=fig, ax=ax[0])
-pnpm.display_image_nrmse(one_step_prior, ground_truth,
-                         title="One step of prior model", fig=fig, ax=ax[1])
-fig.show()
-
-"""
-Set up the equilibrium problem
-"""
-mu0 = 0.5  # Forward agent weight
-mu = [mu0, 1 - mu0]
-rho = 0.5
-num_iters = 20
-keep_all_images = False
-
-equil_params = DotMap()
-equil_params.mu = mu
-equil_params.rho = rho
-equil_params.num_iters = num_iters
-equil_params.keep_all_images = keep_all_images
-equil_params.verbose = True
-
-agents = [forward_agent, prior_agent]
-equil_prob = pnpm.EquilibriumProblem(agents, pnpm.mann_iteration_mace,
-                                     equil_params)
-
-init_images = pnpm.stack_init_image(init_image, len(agents))
-
-"""
-Compute MACE iterations.
-"""
-print("Computing the solution.")
-final_images, residuals, vectors, all_images = equil_prob.solve(init_images)
-v_sum = mu[0] * vectors[0] + mu[1] * vectors[1]
-i0 = Image.fromarray(final_images[0])
-
-"""
-Display results.
-"""
-fig, ax = plt.subplots(nrows=1, ncols=3, figsize=(13.5, 5))
-pnpm.display_image(ground_truth, title="Original", fig=fig, ax=ax[0])
-pnpm.display_image_nrmse(init_image, ground_truth,
-                         title="Bicubic reconstruction", fig=fig, ax=ax[1])
-pnpm.display_image_nrmse(i0, ground_truth, title="MACE reconstruction",
-                         fig=fig, ax=ax[2])
-fig.show()
-=======
 
 def superres_mace_demo():
     """Illustrate MACE reconstruction on an image superresolution problem."""
@@ -326,7 +185,6 @@
 
 
     input("Press 'Return' to exit: ")
->>>>>>> 781519c1
 
 
 if __name__ == '__main__':
